use crate::parser::types::Field;
use crate::registry::Registry;
use crate::{
<<<<<<< HEAD
    registry, ContextSelectionSet, InputValueResult, Positioned, Result, ServerResult, Value,
=======
    registry, ContainerType, ContextSelectionSet, FieldResult, InputValueResult, Positioned,
    Result, Value,
>>>>>>> 79d0c80d
};
use std::borrow::Cow;

/// Represents a GraphQL type
///
/// All GraphQL types implement this trait, such as `Scalar`, `Object`, `Union` ...
pub trait Type {
    /// Type the name.
    fn type_name() -> Cow<'static, str>;

    /// Qualified typename.
    fn qualified_type_name() -> String {
        format!("{}!", Self::type_name())
    }

    /// Introspection type name
    ///
    /// Is the return value of field `__typename`, the interface and union should return the current type, and the others return `Type::type_name`.
    fn introspection_type_name(&self) -> Cow<'static, str> {
        Self::type_name()
    }

    /// Create type information in the registry and return qualified typename.
    fn create_type_info(registry: &mut registry::Registry) -> String;
}

/// Represents a GraphQL input value
pub trait InputValueType: Type + Sized {
    /// Parse from `Value`. None represents undefined.
    fn parse(value: Option<Value>) -> InputValueResult<Self>;

    /// Convert to a `Value` for introspection.
    fn to_value(&self) -> Value;
}

/// Represents a GraphQL output value
#[async_trait::async_trait]
pub trait OutputValueType: Type {
    /// Resolve an output value to `serde_json::Value`.
    async fn resolve(
        &self,
        ctx: &ContextSelectionSet<'_>,
        field: &Positioned<Field>,
    ) -> ServerResult<serde_json::Value>;
}

impl<T: Type + Send + Sync> Type for &T {
    fn type_name() -> Cow<'static, str> {
        T::type_name()
    }

    fn create_type_info(registry: &mut Registry) -> String {
        T::create_type_info(registry)
    }
}

#[async_trait::async_trait]
impl<T: OutputValueType + Send + Sync> OutputValueType for &T {
    #[allow(clippy::trivially_copy_pass_by_ref)]
    async fn resolve(
        &self,
        ctx: &ContextSelectionSet<'_>,
        field: &Positioned<Field>,
    ) -> ServerResult<serde_json::Value> {
        T::resolve(*self, ctx, field).await
    }
}

impl<T: Type> Type for Result<T> {
    fn type_name() -> Cow<'static, str> {
        T::type_name()
    }

    fn qualified_type_name() -> String {
        T::qualified_type_name()
    }

    fn create_type_info(registry: &mut registry::Registry) -> String {
        T::create_type_info(registry)
    }
}

#[async_trait::async_trait]
impl<T: OutputValueType + Sync> OutputValueType for Result<T> {
    async fn resolve(
        &self,
        ctx: &ContextSelectionSet<'_>,
        field: &Positioned<Field>,
    ) -> ServerResult<serde_json::Value> {
        match self {
            Ok(value) => Ok(value.resolve(ctx, field).await?),
            Err(err) => Err(err.clone().into_server_error().at(field.pos)),
        }
    }
}

/// A GraphQL object.
pub trait ObjectType: ContainerType {}

#[async_trait::async_trait]
impl<T: ObjectType + Send + Sync> ObjectType for &T {}

/// A GraphQL interface.
pub trait InterfaceType: ContainerType {}

/// A GraphQL interface.
pub trait UnionType: ContainerType {}

/// A GraphQL input object.
pub trait InputObjectType: InputValueType {}<|MERGE_RESOLUTION|>--- conflicted
+++ resolved
@@ -1,12 +1,8 @@
 use crate::parser::types::Field;
 use crate::registry::Registry;
 use crate::{
-<<<<<<< HEAD
-    registry, ContextSelectionSet, InputValueResult, Positioned, Result, ServerResult, Value,
-=======
-    registry, ContainerType, ContextSelectionSet, FieldResult, InputValueResult, Positioned,
-    Result, Value,
->>>>>>> 79d0c80d
+    registry, ContainerType, ContextSelectionSet, InputValueResult, Positioned, Result,
+    ServerResult, Value,
 };
 use std::borrow::Cow;
 
